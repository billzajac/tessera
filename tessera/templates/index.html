--- conflicted
+++ resolved
@@ -52,13 +52,8 @@
 
   <script>
    /* Load featured dashboard list */
-<<<<<<< HEAD
    ds.manager.list(ds.uri('/api/dashboard/tagged/featured'), function(data) {
-     if (data.dashboards && data.dashboards.length) {
-=======
-   ds.manager.list('/api/dashboard/tagged/featured', function(data) {
      if (data && data.length) {
->>>>>>> 5cdd9dcc
        $("#ds-featured-dashboards").show()
        $("#ds-dashboard-featured-listing").html(ds.templates.listing.dashboard_list({dashboards: data}))
      }
@@ -67,15 +62,9 @@
    /* Load the dashboards tagged with 'featured-billboard', and
     * select one of them at random to display at the top of the
     * page. */
-<<<<<<< HEAD
    ds.manager.list(ds.uri('/api/dashboard/tagged/featured-billboard'), function(data) {
-     if (data.dashboards && data.dashboards.length > 0) {
-       var dashboard = data.dashboards[Math.floor(Math.random() * data.dashboards.length)]
-=======
-   ds.manager.list('/api/dashboard/tagged/featured-billboard', function(data) {
      if (data && data.length > 0) {
        var dashboard = data[Math.floor(Math.random() * data.length)]
->>>>>>> 5cdd9dcc
        ds.manager.load(dashboard.href, '.ds-featured-dashboard', {
          interactive: true,
          from: '-3h'
