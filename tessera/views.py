# -*- mode:python -*-

import flask
import json
import logging
from datetime import datetime
import inflection

from flask import render_template, request, session
from werkzeug.exceptions import HTTPException

from tessera_client.api.model import *
from . import database
from .application import app
from .application import db
from ._version import __version__

mgr = database.DatabaseManager(db)
log = logging.getLogger(__name__)

# =============================================================================
# API Helpers
# =============================================================================

def _uri(path):
    root = app.config['APPLICATION_ROOT']
    if root:
        return root + path
    return path

def _jsonify(data, status=200, headers=None):
    response = flask.Response(status=status,
                              mimetype="application/json",
                              response=json.dumps(data, cls=EntityEncoder, sort_keys=True))
    if isinstance(headers, dict):
        for key, value in headers.items():
            response.headers[key] = str(value)
    return response

def _set_exception_response(http_exception):
    http_exception.response = _jsonify({
        'error_message' : http_exception.description
    }, status=http_exception.code)
    return http_exception

def _get_param(name, default=None, store_in_session=False):
    """Retrieve a named parameter from the request, falling back to the
session. If store_in_session is True, the value will be stored in the
session.
    """
    value = request.args.get(name) or session.get(name, default)
    if store_in_session:
        session[name] = value
    return value

def _get_config():
    """Retrieve a dictionary containing all UI-relevant config settings."""
    return {
        'GRAPHITE_URL' : app.config['GRAPHITE_URL'],
        'DISPLAY_TIMEZONE' : app.config.get('DISPLAY_TIMEZONE', 'UTC'),
        'DEFAULT_FROM_TIME' : app.config['DEFAULT_FROM_TIME']
    }

def _get_preferences(store_in_session=False):
    """Retrieve a dictionary containing all user preferences, obtained
from (in order) the request parameters, session, and config
defaults.
    """
    return {
        'interactive' : _get_param('interactive', app.config['INTERACTIVE_CHARTS_DEFAULT'], store_in_session=store_in_session) == 'true',
        'theme' : _get_param('theme', app.config['DEFAULT_THEME'], store_in_session=store_in_session),
        'renderer' : _get_param('renderer', app.config['INTERACTIVE_CHARTS_RENDERER'], store_in_session=store_in_session),
        'refresh' : _get_param('refresh', app.config['DEFAULT_REFRESH_INTERVAL'], store_in_session=store_in_session),
        'timezone' : _get_param('timezone', app.config['DISPLAY_TIMEZONE'], store_in_session=store_in_session),
        'graphite_url' : _get_param('graphite_url', app.config['GRAPHITE_URL'], store_in_session=store_in_session)
    }

def _set_preferences(prefs):
    """Store multiple key/value pairs in the session."""
    for name, value in prefs.items():
        session[name] = value

def _dashboard_sort_column():
    """Return a SQLAlchemy column descriptor to sort results by, based on
the 'sort' and 'order' request parameters.
    """
    columns = {
        'created' : database.DashboardRecord.creation_date,
        'modified' : database.DashboardRecord.last_modified_date,
        'category' : database.DashboardRecord.category,
        'id' : database.DashboardRecord.id,
        'title' : database.DashboardRecord.title
    }
    colname = _get_param('sort', 'created')
    order   = _get_param('order')
    column  = database.DashboardRecord.creation_date
    if colname in columns:
        column = columns[colname]

    if order == 'desc' or order == u'desc':
        return column.desc()
    else:
        return column.asc()

def _set_dashboard_hrefs(dash):
    """Add the various ReSTful hrefs to an outgoing dashboard
representation. dash should be the dictionary for of the dashboard,
not the model object.
    """
    id = dash['id']
    dash['href'] = _uri('/api/dashboard/{0}'.format(id))
    dash['definition_href'] = _uri('/api/dashboard/{0}/definition'.format(id))
    dash['view_href'] = _uri('/dashboards/{0}/{1}'.format(id, inflection.parameterize(dash['title'])))
    if 'definition' in dash:
        definition = dash['definition']
        definition['href'] = _uri('/api/dashboard/{0}/definition'.format(id))
    return dash

def _dashboards_response(dashboards):
    """Return a Flask response object for a list of dashboards in API
format. dashboards must be a list of dashboard model objects, which
will be converted to their JSON representation.
    """
    if not isinstance(dashboards, list):
        dashboards = [dashboards]

    include_definition = _get_param('definition', False)
    return _jsonify([ _set_dashboard_hrefs(d.to_json(include_definition=include_definition)) for d in dashboards])

def _set_tag_hrefs(tag):
    """Add ReSTful href attributes to a tag's dictionary
representation.
    """
    id = tag['id']
    tag['href'] = _uri('/api/tag/{0}'.format(id))
    return tag

def _tags_response(tags):
    """Return a Flask response object for a list of tags in API
format. tags must be a list of tag model objects, which
will be converted to their JSON representation.
"""
    if not isinstance(tags, list):
        tags = [tags]
    return _jsonify([_set_tag_hrefs(t.to_json()) for t in tags])

# =============================================================================
# API Endpoints
# =============================================================================

#
# Dashboards
#

@app.route('/api/dashboard/')
def api_dashboard_list():
    """Listing for all dashboards. Returns just the metadata, not the
    definitions.

    """
    dashboards = [d for d in database.DashboardRecord.query.order_by(_dashboard_sort_column()).all()]
    return _dashboards_response(dashboards)

@app.route('/api/dashboard/tagged/<tag>')
def api_dashboard_list_tagged(tag):
    """Listing for a set of dashboards with a tag applied. Returns just
    the metadata, not the definitions.

    """
    tag = database.TagRecord.query.filter_by(name=tag).first()
    if not tag:
        return _dashboards_response([])
    dashboards = [d for d in tag.dashboards.order_by(_dashboard_sort_column()) if tag]
    return _dashboards_response(dashboards)

@app.route('/api/dashboard/category/<category>')
def api_dashboard_list_dashboards_in_category(category):
    """Listing for a set of dashboards in a specified category. Returns
    just the metadata, not the definitions.

    """
    dashboards = [d for d in database.DashboardRecord.query
                  .filter_by(category=category)
                  .order_by(_dashboard_sort_column()) ]
    return _dashboards_response(dashboards)


@app.route('/api/dashboard/category/')
def api_dashboard_list_all_dashboard_categories():
    sql = 'SELECT category, count(category) FROM dashboard GROUP BY category'
    categories = []
    for row in db.engine.execute(sql):
        categories.append({
            'name' : row[0],
            'count' : row[1]
        })
    return _jsonify(categories)

@app.route('/api/dashboard/<id>')
def api_dashboard_get(id):
    """Get the metadata for a single dashboard.

    """
    try:
        dashboard = database.DashboardRecord.query.get_or_404(id)
    except HTTPException as e:
        raise _set_exception_response(e)
    rendering = _get_param('rendering', False)
    include_definition = _get_param('definition', False)
    dash = _set_dashboard_hrefs(dashboard.to_json(rendering or include_definition))
    if rendering:
        dash['preferences'] = _get_preferences()
    return _jsonify(dash)

@app.route('/api/dashboard/', methods=['POST'])
def api_dashboard_create():
    """Create a new dashboard with an empty definition.

    """
    dashboard = database.DashboardRecord.from_json(request.json)
    if 'definition' in request.json:
        dashboard.definition = database.DefinitionRecord(dumps(request.json['definition']))
    else:
        dashboard.definition = database.DefinitionRecord(dumps(DashboardDefinition()))
    mgr.store_dashboard(dashboard)
<<<<<<< HEAD
    href = _uri('/api/dashboard/{0}'.format(dashboard.id))
    return _jsonify({ 'ok' : True,
                      'dashboard_href' : href,
                      # TODO: should use normalized method for this
                      'view_href' : '/dashboards/{0}/{1}'.format(dashboard.id, inflection.parameterize(dashboard.title)) },
                    status=201,
                    headers = { 'Location' : href })
=======
    href = '/api/dashboard/{0}'.format(dashboard.id)
    return _jsonify({
        'dashboard_href' : href,
        # TODO: should use normalized method for this
        'view_href' : '/dashboards/{0}/{1}'.format(dashboard.id, inflection.parameterize(dashboard.title))
    }, status=201, headers = { 'Location' : href })
>>>>>>> 5cdd9dcc

@app.route('/api/dashboard/<id>', methods=['PUT'])
def api_dashboard_update(id):
    """Update the metadata for an existing dashboard.

    """
    body = json.loads(request.data)
    try:
        dashboard = database.DashboardRecord.query.get_or_404(id)
    except HTTPException as e:
        raise _set_exception_response(e)
    dashboard.merge_from_json(body)
    mgr.store_dashboard(dashboard)
    # TODO - return similar to create, above
    return _jsonify({})

@app.route('/api/dashboard/<id>', methods=['DELETE'])
def api_dashboard_delete(id):
    """Delete a dashboard. Use with caution.

    """
    try:
        dashboard = database.DashboardRecord.query.get_or_404(id)
    except HTTPException as e:
        raise _set_exception_response(e)
    db.session.delete(dashboard)
    db.session.commit()
    return _jsonify({},
                    status=204)

@app.route('/api/dashboard/<id>/definition')
def api_dashboard_get_definition(id):
    """Fetch the definition for a dashboard. This returns the
    representation to use when modifiying a dashboard.

    """
    dashboard = database.DashboardRecord.query.filter_by(id=id)[0]
    try:
        definition = database.DashboardRecord.query.get_or_404(id).definition.to_json()
    except HTTPException as e:
        raise _set_exception_response(e)
<<<<<<< HEAD
    definition['href'] = _uri('/api/dashboard/{0}/definition'.format(id))
    definition['dashboard_href'] = _uri('/api/dashboard/{0}'.format(id))
    return _jsonify({
        'ok' : True,
        'definition' : definition
    })
=======
    definition['href'] = '/api/dashboard/{0}/definition'.format(id)
    definition['dashboard_href'] = '/api/dashboard/{0}'.format(id)
    return _jsonify(definition)
>>>>>>> 5cdd9dcc

@app.route('/api/dashboard/<id>/definition', methods=['PUT'])
def api_dashboard_update_definition(id):
    """Update the definition of the dashboard. This should use the
    representation returned by /api/dashboard/<id>/definition, and
    should NOT have any embedded variables expanded, nor should it
    have complete graphite URLs in the queries.

    """
    try:
        dashboard = database.DashboardRecord.query.get_or_404(id)
    except HTTPException as e:
        raise _set_exception_response(e)

    # Validate the payload
    definition = DashboardDefinition.from_json(json.loads(request.data.decode('utf-8')))

    if dashboard.definition:
        dashboard.definition.definition = dumps(definition)
    else:
        dashboard.definition = database.DashboardRecordDef(request.data)

    mgr.store_dashboard(dashboard)

    return _jsonify({})

#
# Tags
#

@app.route('/api/tag/')
def api_tag_list():
    """Listing for all tags.

    """
    sql = 'SELECT tag.id, tag.name, tag.description, tag.fgcolor, tag.bgcolor, count(*)' \
    + ' FROM tag' \
    + ' INNER JOIN dashboard_tags' \
    + ' ON dashboard_tags.tag_id = tag.id' \
    + ' GROUP BY tag.id' \
    + ' ORDER BY tag.name'

    tags = []
    for row in db.engine.execute(sql):
        tag = database.TagRecord(name=row[1], description=row[2], fgcolor=row[3], bgcolor=row[4], count=row[5])
        tag.id = row[0]
        tags.append(tag)

    return _tags_response(tags)

@app.route('/api/tag/<id>')
def api_tag_get(id):
    try:
        tag = database.TagRecord.query.get_or_404(id)
        return _tags_response(tag)
    except HTTPException as e:
        raise _set_exception_response(e)


#
# Miscellany
#

@app.route('/api/config')
def api_config_get():
    return _jsonify(_get_config())

@app.route('/api/preferences/')
def api_preferences_get():
    return _jsonify(_get_preferences())

@app.route('/api/preferences/', methods=['PUT'])
def api_preferences_put():
    _set_preferences(request.json)
    return _jsonify(_get_preferences())

# =============================================================================
# UI
# =============================================================================

#
# Helpers
#

class RenderContext:
    def __init__(self):
        self.now = datetime.now()
        self.prefs = _get_preferences()
        self.version = __version__

    def get(self, key, default=None, store_in_session=False):
        return _get_param(key, default=default, store_in_session=store_in_session)

    def get_int(self, key, default=None, store_in_session=False):
        return int(self.get(key, default=default, store_in_session=store_in_session))

    def get_str(self, key, default=None, store_in_session=False):
        return str(self.get(key, default=default, store_in_session=store_in_session))


def _render_template(template, **kwargs):
    return render_template(template, ctx=RenderContext(), **kwargs)

def _render_client_side_dashboard(dashboard, template='dashboard.html', transform=None):
    from_time = _get_param('from', app.config['DEFAULT_FROM_TIME'])
    until_time = _get_param('until', None)
    title = '{0} {1}'.format(dashboard.category, dashboard.title)
    return _render_template(template,
                            dashboard=dashboard,
                            definition=dashboard.definition,
                            from_time=from_time,
                            until_time=until_time,
                            title=title,
                            transform=transform,
                            breadcrumbs=[('Home', '/'),
                                         ('Dashboards', '/dashboards'),
                                         (title, '')])

#
# Endpoints
#

@app.route('/')
def ui_root():
    return _render_template('index.html', breadcrumbs=[('Home', '/')])

@app.route('/preferences/')
def ui_preferences():
    _get_preferences(store_in_session=True),
    title = 'User Preferences'
    return _render_template('preferences.html',
                            title=title,
                            breadcrumbs=[('Home', '/'),
                                         (title, '')])

@app.route('/dashboards/')
def ui_dashboard_list():
    title = 'Dashboards'
    return _render_template('dashboard-list.html',
                            title=title,
                            breadcrumbs=[('Home', '/'),
                                         (title, '')])

@app.route('/dashboards/create/')
def ui_dashboard_create():
    title = 'New Dashboard'
    return _render_template('dashboard-create.html',
                            title=title,
                            breadcrumbs=[('Home', '/'),
                                         ('Dashboards', '/dashboards'),
                                         (title, '')])


@app.route('/dashboards/tagged/<tag>')
def ui_dashboard_list_tagged(tag):
    title = 'Dashboards'
    return _render_template('dashboard-list.html',
                            tag=tag,
                            title=title,
                            breadcrumbs=[('Home', '/'),
                                         (title, '')])


@app.route('/dashboards/<id>/<slug>', defaults={'path' : ''})
@app.route('/dashboards/<id>/<slug>/<path:path>')
def ui_dashboard_with_slug(id, slug, path):
    return ui_dashboard(id, slug, path)

@app.route('/dashboards/<id>/')
def ui_dashboard(id, slug=None, path=None):
    transform = None
    if path and path.find('transform') > -1:
        element, ignore, name = path.split('/')
        transform = {
            'element': element,
            'name' : name
        }
    try:
        dashboard = database.DashboardRecord.query.get_or_404(id)
        return _render_client_side_dashboard(dashboard, transform=transform)
    except HTTPException as e:
        raise _set_exception_response(e)<|MERGE_RESOLUTION|>--- conflicted
+++ resolved
@@ -223,22 +223,12 @@
     else:
         dashboard.definition = database.DefinitionRecord(dumps(DashboardDefinition()))
     mgr.store_dashboard(dashboard)
-<<<<<<< HEAD
     href = _uri('/api/dashboard/{0}'.format(dashboard.id))
-    return _jsonify({ 'ok' : True,
-                      'dashboard_href' : href,
-                      # TODO: should use normalized method for this
-                      'view_href' : '/dashboards/{0}/{1}'.format(dashboard.id, inflection.parameterize(dashboard.title)) },
-                    status=201,
-                    headers = { 'Location' : href })
-=======
-    href = '/api/dashboard/{0}'.format(dashboard.id)
     return _jsonify({
         'dashboard_href' : href,
         # TODO: should use normalized method for this
         'view_href' : '/dashboards/{0}/{1}'.format(dashboard.id, inflection.parameterize(dashboard.title))
     }, status=201, headers = { 'Location' : href })
->>>>>>> 5cdd9dcc
 
 @app.route('/api/dashboard/<id>', methods=['PUT'])
 def api_dashboard_update(id):
@@ -280,18 +270,9 @@
         definition = database.DashboardRecord.query.get_or_404(id).definition.to_json()
     except HTTPException as e:
         raise _set_exception_response(e)
-<<<<<<< HEAD
     definition['href'] = _uri('/api/dashboard/{0}/definition'.format(id))
     definition['dashboard_href'] = _uri('/api/dashboard/{0}'.format(id))
-    return _jsonify({
-        'ok' : True,
-        'definition' : definition
-    })
-=======
-    definition['href'] = '/api/dashboard/{0}/definition'.format(id)
-    definition['dashboard_href'] = '/api/dashboard/{0}'.format(id)
     return _jsonify(definition)
->>>>>>> 5cdd9dcc
 
 @app.route('/api/dashboard/<id>/definition', methods=['PUT'])
 def api_dashboard_update_definition(id):
