ds.DashboardHolder = function(url, element) {
  "use strict"

  this.url = url
  this.element = element
  this.dashboard = null

    this.setRange = function(from, until) {
        var self = this
        var url = URI(self.url)
        if (from) {
            url.setQuery('from', from)
        }
        if (until) {
            url.setQuery('until', until)
        }
        self.url = url.href()
    }
}

ds.manager =
  (function() {
    "use strict"

    var current
      , self = {}

    Object.defineProperty(self, 'current', { get: function() { return current }})

    self.set_current = function(_) {
      current = _
      return self
    }

    /**
     * Register an event handler for processing a dashboard once it's
     * loaded and ready.
     */
    self.onDashboardLoaded = function(handler) {
        bean.on(self, ds.app.Event.DASHBOARD_LOADED, handler)
        return self
    }

    /**
     * List all dashboards.
     */
    self.list = function(path, handler) {
        var path = path || ds.uri('/api/dashboard')
        $.ajax({
            dataType: 'json',
            url: path
        }).done(function(data) {
            handler(data)
        }).error(function(xhr, status, error) {
          self.error('Error listing dashboards. ' + error)
        })
    }

    self.default_error_handler = function(xhr, status, error) {
      console.log(xhr)
      console.log(status)
      console.log(error)
      self.error('Oops')
    }

    self.error = function(message, options_) {
      var options = options_ || {}
      options.type = options.type || 'danger'
      $.growl({
        message: message,
        title: 'Error',
        icon: 'fa fa-exclamation-circle'
      }, options)
    }

    self.warning = function(message, options_) {
      var options = options_ || {}
      options.type = options.type || 'warning'
      $.growl({
        message: message,
        title: options.title || 'Warning',
        icon: options.icon || 'fa fa-exclamation-circle'
      }, options)
    }

    self.success = function(message, options_) {
      var options = options_ || {}
      options.type = options.type || 'success'
      $.growl({
        message: message,
        title: options.title || 'Success',
        icon: options.icon || 'fa fa-check-circle'
      }, options)
    }

    /**
     * Recurse through the presentation tree, giving each dashboard
     * item an element ID, and checking to see if we have any
     * components that require the raw data queries to be made.
     */
    self._prep_items = function(dashboard, holder, interactive) {
      dashboard.visit(function(item) {
        if (!item.item_type)
          return
        if (item.requires_data) {
          holder.raw_data_required = true
        }
        // item.on('change', function(e) {
        //   self.update_item_view(e.target)
        // })
      })
    }

    /**
     * Set up us the API call.
     */
    self._prep_url = function(base_url, options) {
      var url = URI(base_url).setQuery('rendering', true)
      var context = ds.context(url.query(true))

      context.from = options.from || context.from
      context.until = context.until || options.until

      url.setQuery('from', context.from)
      if (context.until) {
        url.setQuery('until', context.until)
      }

      context.url = url.href()

      if (typeof(options.interactive) != 'undefined') {
        context.interactive = options.interactive
      } else if (context.params.interactive) {
        context.interactive = context.params.interactive != 'false'
      }

      return context
    }

    /**
     * Load and render a dashboard.
     */
    self.load = function(url, element, options_) {
      var options = options_ || {}
        var holder = new ds.DashboardHolder(url, element)
        var context = self._prep_url(url, options)
        self.set_current(holder)
        $.ajax({
            dataType: "json",
            url: context.url
        }).error(function(xhr, status, error) {
          self.error('Error loading dashboard. ' + error)
        }).done(function(data) {
          var dashboard = ds.models.dashboard(data)
          holder.dashboard = dashboard

          if (data.preferences.renderer && ds.charts[data.preferences.renderer]) {
            ds.charts.provider = ds.charts[data.preferences.renderer]
          }

          bean.fire(self, ds.app.Event.DASHBOARD_LOADED, dashboard)

          dashboard.render_templates(context.variables)

          var interactive = data.preferences.interactive
          if (context.interactive != undefined) {
            interactive = context.interactive
          }
          holder.raw_data_required = interactive
          ds.charts.interactive = interactive

          // Build a map from the presentation elements to their
          // model objects.
          self._prep_items(dashboard, holder, interactive)

          // Render the dashboard
          $(element).html(dashboard.definition.render())

          var currentURL = URI(holder.url)
          bean.fire(self, ds.app.Event.RANGE_CHANGED, {
            from: currentURL.query('from'),
            until: currentURL.query('until')
          })

          // Load the queries
          dashboard.definition.load_all({
            from: context.from,
            until: context.until
          }, !holder.raw_data_required)

          bean.fire(self, ds.app.Event.DASHBOARD_RENDERED, dashboard)

          if (self.current_transform) {
            self.apply_transform(self.current_transform.transform, self.current_transform.target, false)
          }

          if (context.params.mode) {
            ds.app.switch_to_mode(context.params.mode)
          } else {
            ds.app.refresh_mode()
          }
        })
        return self
    }

    self.update_item_view = function(item) {
      var element = $('#' + item.item_id)
      var visible = ds.edit.details_visibility(item)
      element.replaceWith(item.render())
      if (visible) {
        ds.edit.show_details(item.item_id)
      }
      item.visit(function(i) {
        var query = i.query_override || i.query
        if (query && query.is_query) {
          query.load()
        }
      })
      ds.app.refresh_mode()
    }

    self.handle_popstate = function(event) {
      if (!event.state) {
        self.current_transform = undefined
        self.refresh()
        ds.app.switch_to_mode('standard')
      } else {
        if (event.state.transform) {
          var item = ds.manager.current.dashboard.get_item(event.state.target.item_id)
          self.apply_transform(event.state.transform.name, item, false)
        } else if (event.state.url) {
          self.current_transform = undefined
          self.refresh()
          ds.app.switch_to_mode('standard')
        }
      }
    }

    window.addEventListener('popstate', self.handle_popstate)

    self.remove_transform = function() {
      window.location = URI(window.location)
                        .path(self.current.dashboard.view_href)
                        .href()
      self.current_transform = undefined
    }

    self.apply_transform = function(transform, target, set_location) {
      var dashboard = self.current.dashboard
      if (typeof(set_location) === 'undefined')
        set_location = true

      if (typeof(transform) === 'string')
        transform = ds.transforms.get(transform)

      /**
       * Set browser URL state
       */
      if (set_location) {
        var url = URI(window.location)
        var path = url.path()
        if (transform.transform_type == 'dashboard' && typeof(target) === 'undefined') {
          target = dashboard.definition
        } else {
          path = path + '/' + target.item_id
        }
        path = path + '/transform/' + transform.name
        window.history.pushState({ url:self.current.url,
                                   element:self.current.element,
                                   transform:transform.toJSON(),
                                   target:target.toJSON() }, '', url.path(path).href())
      }

      var result = transform.transform(target)

      dashboard.definition.queries = result.get_queries() // this could go in an observer
      dashboard.set_items([result])

      // Disable existing query handlers
      for (var k in dashboard.definition.queries) {
        dashboard.definition.queries[k].off()
      }

      $('#' + dashboard.definition.item_id).replaceWith(dashboard.render())
      dashboard.render_templates(ds.context().variables)
      dashboard.load_all()

      if ((transform.transform_type === 'presentation') && (ds.app.current_mode != ds.app.Mode.EDIT)) {
        ds.app.switch_to_mode('transform')
        self.current_transform = {
          transform: transform,
          target: target
        }
      }

      return self
    }

    self.refresh = function() {
      if (self.current && (ds.app.current_mode != ds.app.Mode.EDIT)) {
        self.load(self.current.url, self.current.element)
      }
    }

    // Definitely getting to the point we need some kind of reactive MVC
    // here
    self.toggle_interactive_charts = function() {
<<<<<<< HEAD
        $.get(ds.uri('/api/preferences'), function(data) {
            var setting = !data.preferences.interactive
=======
        $.get('/api/preferences', function(data) {
            var setting = !data.interactive
>>>>>>> 5cdd9dcc
            var dashboard_url = URI(self.current.url)
            var window_url = URI(window.location)

            if (window_url.hasQuery('interactive', 'true')) {
                setting = false
            } else if (window_url.hasQuery('interactive', 'false')) {
                setting = true
            }

            dashboard_url.setQuery('interactive', setting)
            window_url.setQuery('interactive', setting)
            self.current.url = dashboard_url.href()
            window.history.pushState({url: self.current.url, element:self.current.element}, '', window_url.href())
            self.refresh()
            return setting == 'true'
        })
    }

    /* -----------------------------------------------------------------------------
       Time range and auto-refresh
       ----------------------------------------------------------------------------- */

    self.set_time_range = function(from, until) {
        var uri = URI(window.location)
        from
            ? uri.setQuery('from', from)
            : uri.removeQuery('from')
        until
            ? uri.setQuery('until', until)
            : uri.removeQuery('until')

        window.history.pushState({url: self.current.url, element:self.current.element}, '', uri.href())

        self.current.setRange(from, until)
        bean.fire(self, ds.app.Event.RANGE_CHANGED, {
            from: from, until: until
        })
      self.refresh()
    }

    self.ranges = {
        // TODO - quick hack. Parse the range and generate on the fly
        // for maximum flexibiliy
        '-1h'  : 'Past Hour',
        '-2h'  : 'Past 2 Hours',
        '-3h'  : 'Past 3 Hours',
        '-4h'  : 'Past 4 Hours',
        '-6h'  : 'Past 6 Hours',
        '-12h' : 'Past 12 Hours',
        '-1d'  : 'Past Day',
        '-7d'  : 'Past Week'
    }

    self.getRangeDescription = function(range) {
        if (range in self.ranges) {
            return self.ranges[range]
        } else {
            return null
        }
    }

    self.onRangeChanged = function(handler) {
        var self = this
        bean.on(self, ds.app.Event.RANGE_CHANGED, handler)
    }

    self.autoRefreshInterval = null
    self.intervalId = null

    self.set_refresh_interval = function(value) {
        var intervalSeconds = parseInt(value)
        self.autoRefreshInterval = intervalSeconds
        if (self.intervalId) {
            window.clearInterval(self.intervalId)
        }
        if (intervalSeconds > 0) {
            self.intervalSeconds = intervalSeconds
            self.intervalId = window.setInterval(self.refresh, intervalSeconds * 1000)
        }
    }

    self.delete_with_confirmation = function(href, handler) {
        bootbox.dialog({
            message: "Are you really sure you want to delete this dashboard? Deletion is irrevocable.",
            title: "Confirm dashboard delete",
            buttons: {
                cancel: {
                    label: "Cancel",
                    className: "btn-default",
                    callback: function() {
                        // TODO - notification
                    }
                },
                confirm: {
                    label: "Delete",
                    className: "btn-danger",
                    callback: function() {
                        self.delete_dashboard(href, handler)
                    }
                }
            }
        })
    }

    self.delete_dashboard = function(href, done_) {
      var done = done_ || function() {
                            window.location = '/dashboards'
                            self.success('Successfully deleted dashboard ' + href)
                          }
        $.ajax({
            url: href,
            type: 'DELETE'
        }).done(done).error(function(xhr, status, error) {
          self.error('Error deleting dashboard ' + href + ' ' + error)
        })
    }

    self.delete_current = function() {
        self.delete_with_confirmation(self.current.dashboard.href)
    }

    self.create = function(dashboard, handler) {
      $.ajax({
        type: 'POST',
        url: ds.uri('/api/dashboard/'),
        contentType: 'application/json',
        dataType: 'json',
        data: JSON.stringify(dashboard)
      }).done(function(data) {
        if (handler && handler instanceof Function) {
          handler(data)
        }
      }).error(function(xhr, status, error) {
        self.error('Error creating dashboard. ' + error)
      })
    }

    self.update = function(dashboard, handler) {
      $.ajax({
        type: 'PUT',
        url: dashboard.href,
        contentType: 'application/json',
        dataType: 'json',
        data: JSON.stringify(dashboard)
      }).done(function(data) {
        if (handler && handler instanceof Function) {
          handler(data)
        }
      }).error(function(xhr, status, error) {
        self.error('Error updating dashboard ' + dashboard.title + '. ' + error)
      })
    }

    self.update_definition = function(dashboard, handler) {
      $.ajax({
        type: 'PUT',
        url: dashboard.definition_href,
        contentType: 'application/json',
        dataType: 'json',
        data: JSON.stringify(dashboard.definition)
      }).done(function(data) {
        if (handler && handler instanceof Function) {
          handler(data)
        }
      }).error(function(xhr, status, error) {
        self.error('Error updating dashboard definition ' + dashboard.title + '. ' + error)
      })
    }



    // Oh this is ugly
    self.duplicate = function(href, handler) {
        // Get dashboard
        $.get(href, function(data) {
            var dashboard = data
            dashboard.title = 'Copy of ' + dashboard.title

            // Get definition
            $.get(href + '/definition', function(data) {
                dashboard.definition = data
                // Duplicate dashboard
                $.ajax({
                    type: 'POST',
                    url: ds.uri('/api/dashboard/'),
                    contentType: 'application/json',
                    dataType: 'json',
                    data: JSON.stringify(dashboard)
                }).done(function(data) {
                    if (handler) {
                        handler()
                    }
                }).error(function(xhr, status, error) {
                  self.error('Error duplicating dashboard ' + href + '. ' + error)
                })
            })
        })
    }


   return self
})()<|MERGE_RESOLUTION|>--- conflicted
+++ resolved
@@ -305,13 +305,8 @@
     // Definitely getting to the point we need some kind of reactive MVC
     // here
     self.toggle_interactive_charts = function() {
-<<<<<<< HEAD
         $.get(ds.uri('/api/preferences'), function(data) {
-            var setting = !data.preferences.interactive
-=======
-        $.get('/api/preferences', function(data) {
             var setting = !data.interactive
->>>>>>> 5cdd9dcc
             var dashboard_url = URI(self.current.url)
             var window_url = URI(window.location)
 
