# Tasks

### Third Party Components

- upgrade to DataTables 1.10
- upgrade to bootstrap3 (darkstrap support is only unofficial and
  incomplete so far - see
  [here](https://github.com/danneu/darkstrap/issues/17))
- ~~upgrade to jQuery 1.11~~

### Model & Persistence

- Thresholds
  - Attach them to queries, not presentations
  - if a threshold is triggered, update ALL presentations linked to it
- Drilldowns
  - They should be entities in the model
  - each drilldown defines how to generate the drilldown
    - from a single graph to the same graph on multiple time scales
    - or breaking out a multi-host chart into one chart per host
    - or simple link to another dashboard
    - Presentations can have more than one drilldown
- add standard deviation to summation model
- refactor API to a flask blueprint to reuse for different model
  classes
- Refactor how from_json() works, maybe a metaclass or somesuch, to
  cut down on the janky dispatching
- more sophisticated persistence (i.e. SQLAlchemy or somesuch) that
  would allow tagging and searching by tag
- only dashboards are named entities right now. Presentations should
  *optionally* be named entities, so they can be reused between
  dashboards w/o duplication (ditto queries).
  - templatized presentations should also be named entities
  - that requires queries to be (optionally) named entities too, since
    they're independent of presentations
- element_id doesn't need to be stored; just generate unique element
  IDs in expanded API view. Current method has chance for collisions.
- ~~add support for multi-valued queries (graphite URL api supports
  multiple values for target). Will help with graphite dashboard
  importing~~
- ~~Persistence for model objects via cask~~
- ~~queries should be dumped to JSON without graphite hostname or
  format=json in URL. Need a render_url_path w/o format or host~~
- ~~basic API for dashboards~~


### Presentations

- New presentations
  - [reD3](http://bugzu.github.io/reD3/) has an interesting [day/hour heatmap](http://bugzu.github.io/reD3/#/heatmap)
  - [punchcard](https://github.com/fogleman/Punchcard) is similar, implementing a github-style punchcard view. In python, so server-side.
  - [isometric pixel graphics](https://github.com/nosir/obelisk.js) are probably _completely irrelevant_ for this application, but damn are they cool.
  - [dc.js](http://nickqizhu.github.io/dc.js/) with [crossfilter](http://square.github.io/crossfilter/).
  - nvd3: [multi-bar](http://nvd3.org/examples/multiBar.html) option for time series
  - nvd3: has an [excellent implementation](http://nvd3.org/examples/bullet.html) of
    Stephen Few's [bullet graph](http://www.perceptualedge.com/articles/misc/Bullet_Graph_Design_Spec.pdf).
  - ``SummationComparisonTable``, compare 2 series w/% change indicator (see stathat)
  - [tasseo](https://github.com/obfuscurity/tasseo)-style simple graphs (combination of a
    singlestat and simple_time_series with fill)
  - multi-stat version of ``SingleStat`` that flips through them using a
    carousel (i.e. [Slick](http://kenwheeler.github.io/slick) which is
    the......slickest carousel I've found yet).
  - horizon graphs with [Cubism](http://square.github.io/cubism/)
- Updates to existing presentations
  - 2nd Y axis support
    - existing options should change from yAxisLabel, yAxisThis, yAxisThat to an array of axis options
  - pie/donut chart needs some CSS tweaking for dark mode
  - allow selection of which columns are display in ``SummationTable``
  - ``JumboTronSinglestat`` is a hack. A properly responsive presentation
    that scales w/size of parent would rock.
  - thresholds for alert colors (i.e. turn value in singlestat yellow/orange/red)
  - threshold to automatically switch to graphite rendering for long
  time windows (SVG rendering in browser gets slow)
  - more options for time formatting
- New layout options
  - dashboard sections. Section = separator + heading + rows, collapsible (click on heading)
    - alternate rendering as tabs
- ~~titles~~
- ~~donut/pie charts~~
- ~~replace use of jquery.number with d3.format. No need to carry around
  two number formatters.~~
- ~~height needs to be a first-class attribute, not just smashed into css_class~~
- ~~min/max/mean/total datatable - see
  [stathat](http://blog.stathat.com/2014/04/09/web-app-interface-changes-stats.html)
  for a nice example (and a
  [rundown of the components used](http://blog.stathat.com/2014/04/10/whats-powering-the-new-web-interface.html)).~~
- ~~axis labels~~
- ~~Lists of presentations per cell~~
  - and/or nested rows
- ~~text presentations. Just put some formatted text in a grid Cell for
  explanation. Render markdown with
  [markdown.js](https://github.com/evilstreak/markdown-js) or
  [showdown.js](https://github.com/coreyti/showdown). ~~Alternatively,
  here's a [flask snippet](http://flask.pocoo.org/snippets/19/) for
  rendering markdown server-side.~~
      - ~~[Flask-Misaka](https://flask-misaka.readthedocs.org/en/latest/)
        looks even better. Presentation template would just be
        {{item.text|markdown}}~~

### Editing

- Grafana's [javascript parser for graphite queries](https://github.com/torkelo/grafana/tree/master/src/app/services/graphite)
- ~~Client-side rendering. Not strictly needed for creating an editor, but preferable.~~
  - ~~passing complex options to javascript code is clumsy using server side templates~~
  - ~~needed for dynamic editing~~
  - ~~depends on API~~
  - ~~API depends on persistence~~
  - ~~tentative candidate is [Handlebars](http://handlebarsjs.com/)~~
    - ~~probably need to define a block helper for render dispatching
      based on presentation type. Don't think Handlebars has callable
      macros like jinja2.~~

### UI

- Grid alternatives. Other ways of laying out the dashboard grid, as an alternative to the
  bootstrap CSS grid. Some of these are interactive, with possibilities for editing.
  - [Nested](http://suprb.com/apps/nested/)
  - [uberVU grid](https://github.com/uberVU/grid)
  - [gridster.js](https://github.com/ducksboard/gridster.js)
  - [jquery.shapeshift](https://github.com/McPants/jquery.shapeshift)
- integrate [messenger](http://github.hubspot.com/messenger/docs/welcome/) for error and general notifications
- custom time range picker
- configuration for the recent time ranges shown in the easy picker
- auto-refresh
- settings page
- ~~refresh button~~
- ~~Add a 'full screen' button that removes everything except the
  dashboard grid from the view (and a 'back' button to restore it)~~
  - ~~already have ``cronenberg.enterFullScreen()`` and
    ``cronenberg.exitFullScreen()`` APIs with events. UI bits just
    need to register for those events to hide/show.~~
  - ~~alternatively, just use data-attributes for fullscreen hide/show~~
  - drop-down version of the range picker menu, to save space
  - ~~In full-screen, put the title, range picker, current time, and
    exit fullscreen button all on one line~~
- ~~dark/light theme switching~~
  - ~~session persistence~~
  - other themes, like [Solarized](http://ethanschoonover.com/solarized).
  - generate CSS with [sass](http://sass-lang.com/)

### Navigation

- Featured dashboards on front page are currently hard-coded. They should be driven from metadata
  (need to add metadata to back-end first; probably by adding in a SQL datastore)
- Tags. Produce a related dashboards list based on common tags (also requires metadata store)
- Drilldowns - define links from individual presentations to other dashboards, or to larger presentations (i.e. a generic dashboard page that shows a single presentation from the parent scaled up)
<<<<<<< HEAD
=======
 
### Demos

- Add chef runs to single node overview
>>>>>>> 623f86cf

### Integration

- LDAP integration
  - persistent sessions based on login
  - user preferences
- integrate some proper JS build-fu to minify and compress all the
  javascript, etc...
- import of gdash dashboards
- ~~import of graphite built-in dashboards~~
- ~~start with anonymous, non-persistent sessions. ~~
- ~~excise dependence on toolbox's graphite classes entirely (partway there already) ~~

### Bugs

- hover! Why do the tables all have hover backgrounds when I haven't
  specified class="table-hover", and why is the background in dark
  mode excessively light?
- yAxis labels. probably a JS scoping issue.
- ~~bottom margin on graphs has disappeared. wtf?~~
  - ~~it's the dashboard-height classes. NVD3 renders the svg taller
    than them, so they get clipped. Remove the height classes after
    rendering? patch nvd3?~~<|MERGE_RESOLUTION|>--- conflicted
+++ resolved
@@ -144,13 +144,10 @@
   (need to add metadata to back-end first; probably by adding in a SQL datastore)
 - Tags. Produce a related dashboards list based on common tags (also requires metadata store)
 - Drilldowns - define links from individual presentations to other dashboards, or to larger presentations (i.e. a generic dashboard page that shows a single presentation from the parent scaled up)
-<<<<<<< HEAD
-=======
- 
+
 ### Demos
 
 - Add chef runs to single node overview
->>>>>>> 623f86cf
 
 ### Integration
 
